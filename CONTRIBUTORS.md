--- conflicted
+++ resolved
@@ -59,8 +59,5 @@
 | [@dancardin](https://github.com/dancardin)             | Dan Cardin             |
 | [@caspervdw](https://github.com/caspervdw)             | Casper van der Wel     |
 | [@jenstroeger](https://github.com/jenstroeger/)        | Jens Troeger           |
-<<<<<<< HEAD
-| [@DiegoPomares](https://github.com/DiegoPomares/)      | Diego Pomares          |
-=======
 | [@h3nnn4n](https://github.com/h3nnn4n/)                | Renan S Silva          |
->>>>>>> 57b605b2
+| [@DiegoPomares](https://github.com/DiegoPomares/)      | Diego Pomares          |